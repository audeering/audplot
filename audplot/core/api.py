import math
import typing

import matplotlib
import matplotlib.pyplot as plt
import numpy as np
import pandas as pd
import seaborn as sns

# The scipy implementation is faster,
# but scipy is not an official dependency of audplot
try:
    from scipy.special import ndtri as inverse_normal_distribution
except ModuleNotFoundError:  # pragma: nocover
    from audmath import inverse_normal_distribution

import audmetric


def cepstrum(
        cc_matrix: np.ndarray,
        hop_duration: float,
        *,
        channel: int = 0,
        ax: matplotlib.axes._axes.Axes = None,
        cmap: str = 'magma',
) -> matplotlib.image.AxesImage:
    r"""Cepstrum.

    Args:
        cc_matrix: cepstral coefficients matrix with magnitude values
        hop_duration: hop duration in seconds
        channel: channel index
<<<<<<< HEAD
        ax: axes in which to draw the plot, :class:`matplotlib.axes.Axes`
=======
        ax: pre-existing axes for the plot.
            Otherwise, calls :func:`matplotlib.pyplot.gca()` internally
>>>>>>> f955178d
        cmap: color map

    Returns:
        Image object

    Example:
        .. plot::
            :context: reset
            :include-source: false

            from audplot import cepstrum

        .. plot::
            :context: close-figs

            >>> import librosa
            >>> import matplotlib.pyplot as plt
            >>> x, sr = librosa.load(librosa.ex('trumpet'))
            >>> y = librosa.feature.mfcc(x, sr)
            >>> hop_dur = 512 / sr  # default hop length is 512
            >>> image = cepstrum(y, hop_dur)
            >>> cb = plt.colorbar(image)
            >>> cb.outline.set_visible(False)
            >>> plt.tight_layout()

    """

    ax = ax or plt.gca()
    cc_matrix = cc_matrix[channel] if cc_matrix.ndim == 3 else cc_matrix

    n_cc, n_cepstra = cc_matrix.shape
    extent = [0, n_cepstra * hop_duration, -0.5, n_cc - 0.5]
    ax.set_ylabel('Cepstral Coefficients')
    ax.set_xlabel('Time / s')

    ax.margins(x=0)
    image = ax.imshow(
        cc_matrix,
        aspect='auto',
        origin='lower',
        cmap=cmap,
        interpolation='none',
        extent=extent,
    )

    # Adjust yticks to be located at real cepstral coefficient steps
    locs = ax.get_yticks()
    yticks_spacing = int(np.round(n_cc / len(locs)))
    locs = list(range(0, n_cc - 1, yticks_spacing))
    ax.set_yticks(locs)

    # Remove axis lines
    sns.despine(ax=ax, left=True, bottom=True)

    return image


def confusion_matrix(
        truth: typing.Union[typing.Sequence, pd.Series],
        prediction: typing.Union[typing.Sequence, pd.Series],
        *,
        labels: typing.Sequence = None,
        label_aliases: typing.Dict = None,
        percentage: bool = False,
        show_both: bool = False,
        ax: matplotlib.axes.Axes = None,
):
    r"""Confusion matrix between ground truth and prediction.

    The confusion matrix is calculated by :mod:`audmetric.confusion_matrix`.

    Args:
        truth: truth values
        prediction: predicted values
        labels: labels to be included in confusion matrix
        label_aliases: mapping to alias names for labels
            to be presented in the plot
        percentage: if ``True`` present the confusion matrix
            with percentage values instead of absolute numbers
        show_both: if ``True`` and percentage is ``True``
            it shows absolute numbers in brackets
            below percentage values.
            If ``True`` and percentage is ``False``
            it shows the percentage in brackets
            below absolute numbers
        ax: pre-existing axes for the plot.
            Otherwise, calls :func:`matplotlib.pyplot.gca()` internally

    Example:
        .. plot::
            :context: reset
            :include-source: false

            from audplot import confusion_matrix

        .. plot::
            :context: close-figs

            >>> truth = [0, 1, 1, 1, 2, 2, 2] * 1000
            >>> prediction = [0, 1, 2, 2, 0, 0, 2] * 1000
            >>> confusion_matrix(truth, prediction)

        .. plot::
            :context: close-figs

            >>> confusion_matrix(truth, prediction, percentage=True)

        .. plot::
            :context: close-figs

            >>> confusion_matrix(truth, prediction, show_both=True)

        .. plot::
            :context: close-figs

            >>> confusion_matrix(truth, prediction, percentage=True, show_both=True)

        .. plot::
            :context: close-figs

            >>> confusion_matrix(truth, prediction, labels=[0, 1, 2, 3])

        .. plot::
            :context: close-figs

            >>> confusion_matrix(truth, prediction, label_aliases={0: 'A', 1: 'B', 2: 'C'})

    """  # noqa: 501
    ax = ax or plt.gca()
    if labels is None:
        labels = audmetric.utils.infer_labels(truth, prediction)

    cm = audmetric.confusion_matrix(
        truth,
        prediction,
        labels=labels,
        normalize=percentage,
    )
    cm = pd.DataFrame(cm, index=labels)

    # Set format of first row labels in confusion matrix
    if percentage:
        annot = cm.applymap(lambda x: f'{100 * x:.0f}%')
    else:
        annot = cm.applymap(lambda x: human_format(x))

    # Add a second row of annotations if requested
    if show_both:
        cm2 = audmetric.confusion_matrix(
            truth,
            prediction,
            labels=labels,
            normalize=not percentage,
        )
        cm2 = pd.DataFrame(cm2, index=labels)
        if percentage:
            annot2 = cm2.applymap(lambda x: human_format(x))
        else:
            annot2 = cm2.applymap(lambda x: f'{100 * x:.0f}%')

        # Combine strings from two dataframes
        # by vectorizing the underlying function.
        # See: https://stackoverflow.com/a/42277839

        def combine_string(x, y):
            return f'{x}\n({y})'

        combine_string = np.vectorize(combine_string)
        annot = pd.DataFrame(combine_string(annot, annot2), index=labels)

    # Get label names to present on x- and y-axis
    if label_aliases is not None:
        labels = [
            label_aliases.get(label, label)
            for label in labels
        ]

    sns.heatmap(
        cm,
        annot=annot,
        xticklabels=labels,
        yticklabels=labels,
        cbar=False,
        fmt='',
        cmap='Blues',
        ax=ax,
    )
    ax.tick_params(axis='y', rotation=0)
    ax.set_xlabel('Prediction')
    ax.set_ylabel('Truth')


def detection_error_tradeoff(
        x: typing.Union[typing.Sequence, pd.Series],
        y: typing.Union[typing.Sequence, pd.Series],
        *,
        error_rates: bool = False,
        xlim: typing.Sequence = [0.001, 0.5],
        ylim: typing.Sequence = [0.001, 0.5],
        label: str = None,
        ax: matplotlib.axes.Axes = None,
) -> typing.Callable:
    r"""Detection error tradeoff curve.

    A `detection error tradeoff (DET)`_ curve
    is a graphical plot of error rates for binary classification systems,
    plotting the false non-match rate (FNMR)
    against the false match rate (FMR).

    You can provide truth and prediction values
    as input or you can directly provide FMR and FNMR,
    which can be calculated using
    :func:`audmetric.detection_error_tradeoff`.

    The axes of the plot are scaled non-linearly
    by their `standard normal deviates`_.
    This means you have to scale every value
    by this transformation
    when you would like to change ticks positions
    or axis limits afterwards.
    The scaling is performed by :func:`scipy.special.ndtri`
    if :mod:`scipy` is installed,
    otherwise :func:`audmath.inverse_normal_distribution` is used,
    which is slower for large input arrays.


    .. _detection error tradeoff (DET): https://en.wikipedia.org/wiki/Detection_error_tradeoff
    .. _standard normal deviates: https://en.wikipedia.org/wiki/Standard_normal_deviate

    Args:
        x: truth values or false match rate (FMR)
        y: predicted values or false non-match rate (FNMR)
        error_rates: if ``False``
            it expects truth values as ``x``,
            and prediction values as ``y``.
            If ``True`` it expects FMR as ``x``,
            and FNMR as ``y``
        xlim: x-axis limits with :math:`x \in ]0, 1[`
        ylim: y-axis limits with :math:`y \in ]0, 1[`
        label: label to be shown in the legend.
            The legend will not be shown automatically
        ax: pre-existing axes for the plot.
            Otherwise, calls :func:`matplotlib.pyplot.gca()` internally

    Returns:
        function to transform input values to standard normal derivate scale

    Example:
        .. plot::
            :context: reset
            :include-source: false

            import matplotlib.pyplot as plt
            import numpy as np
            from audplot import detection_error_tradeoff

            np.random.seed(0)

        .. plot::
            :context: close-figs

            >>> truth = np.array([1] * 1000 + [0] * 1000)
            >>> # Random prediction
            >>> pred1 = np.random.random_sample(2000)
            >>> # Better than random prediction
            >>> pred2 = np.zeros(2000,)
            >>> pred2[:1000] = np.random.normal(loc=0.6, scale=0.1, size=1000)
            >>> pred2[1000:] = np.random.normal(loc=0.4, scale=0.1, size=1000)
            >>> pred2 = np.clip(pred2, 0, 1)
            >>> transform = detection_error_tradeoff(
            ...     truth,
            ...     pred1,
            ...     xlim=[0.01, 0.99],  # use large limits for random
            ...     ylim=[0.01, 0.99],
            ...     label='pred1',
            ... )
            >>> # Add pred2 to plot using transformed FMR and FNMR values
            >>> import audmetric
            >>> fmr, fnmr, _ = audmetric.detection_error_tradeoff(truth, pred2)
            >>> _ = plt.plot(transform(fmr), transform(fnmr), label='pred2')
            >>> _ = plt.legend()
            >>> plt.tight_layout()

    """  # noqa: E501
    ax = ax or plt.gca()

    if not error_rates:
        x, y, _ = audmetric.detection_error_tradeoff(x, y)

    # Transform values to the normal derivate scale
    transform = inverse_normal_distribution

    g = sns.lineplot(
        x=transform(x),
        y=transform(y),
        label=label,
    )
    ax.set_title('Detection Error Tradeoff (DET) Curve')
    ax.set_xlabel('False Match Rate')
    ax.set_ylabel('False Non-Match Rate')
    ax.grid(alpha=0.4)

    ticks = [0.001, 0.01, 0.05, 0.2, 0.4, 0.6, 0.8, 0.95, 0.99]
    tick_locations = transform(ticks)
    tick_labels = [
        f'{t:.0%}' if (100 * t).is_integer() else f'{t:.1%}'
        for t in ticks
    ]
    g.set(xticks=tick_locations, xticklabels=tick_labels)
    g.set(yticks=tick_locations, yticklabels=tick_labels)
    ax.set_xlim(transform(xlim[0]), transform(xlim[1]))
    ax.set_ylim(transform(ylim[0]), transform(ylim[1]))

    sns.despine(ax=ax)

    return transform


def distribution(
        truth: typing.Union[typing.Sequence, pd.Series],
        prediction: typing.Union[typing.Sequence, pd.Series],
        *,
        ax: matplotlib.axes.Axes = None,
):
    r"""Distribution of truth and predicted values.

    Args:
        truth: truth values
        prediction: predicted values
        ax: pre-existing axes for the plot.
            Otherwise, calls :func:`matplotlib.pyplot.gca()` internally

    Example:
        .. plot::
            :context: reset
            :include-source: false

            import pandas as pd
            from audplot import distribution

        .. plot::
            :context: close-figs

            >>> truth = pd.Series([0, 1, 1, 2])
            >>> prediction = pd.Series([0, 1, 2, 2])
            >>> distribution(truth, prediction)

    """
    ax = ax or plt.gca()
    sns.distplot(truth, axlabel='', ax=ax)
    sns.distplot(prediction, axlabel='', ax=ax)
    ax.legend(['Truth', 'Prediction'])
    ax.grid(alpha=0.4)
    sns.despine(ax=ax)


def human_format(
        number: typing.Union[int, float],
) -> str:
    r"""Display large or small numbers in a human readable way.

    It replaces large or small numbers
    by no more than 3 significant digits
    and no more than 1 fractional digit.
    Instead it adds a string indicating the base,
    e.g. 12345 becomes 12.3k.

    The naming is according to:

    .. table::
        :widths: 10 10 15 12

        = =============== =========== =====
        n :math:`10^{-9}` nano
        u :math:`10^{-6}` micro
        m :math:`10^{-3}` milli
        k :math:`10^{3}`  thousand
        M :math:`10^{6}`  Million     Mega
        B :math:`10^{9}`  Billion     Giga
        T :math:`10^{12}` Trillion    Tera
        P :math:`10^{15}` Quadrillion Peta
        E :math:`10^{18}` Quintillion Exa
        Z :math:`10^{21}` Sextillion  Zetta
        Y :math:`10^{24}` Septillion  Yotta
        = =============== =========== =====

    Args:
        number: input number

    Returns:
        formatted number string

    Raises:
        ValueError: if ``number`` :math:`\ge 1000^9`
            or ``number`` :math:`\le 1000^{-4}`

    Example:
        >>> human_format(12345)
        '12.3k'
        >>> human_format(1234567)
        '1.2M'
        >>> human_format(123456789000)
        '123B'
        >>> human_format(0.000123)
        '123u'
        >>> human_format(0)
        '0'
        >>> human_format(-1000)
        '-1k'

    """
    sign = ''
    if number == 0:
        return '0'
    if number < 0:
        sign = '-'
        number = -1 * number
    units = [
        'n',  # 10^-9  nano
        'u',  # 10^-6  micro
        'm',  # 10^-3  milli
        '',   # 0
        'k',  # 10^3   thousand
        'M',  # 10^6   Million      Mega
        'B',  # 10^9   Billion      Giga
        'T',  # 10^12  Trillion     Tera
        'P',  # 10^15  Quadrillion  Peta
        'E',  # 10^18  Quintillion  Exa
        'Z',  # 10^21  Sextillion   Zetta
        'Y',  # 10^24  Septillion   Yotta
    ]
    k = 1000.0
    magnitude = int(math.floor(math.log(number, k)))
    number = f'{number / k**magnitude:.1f}'
    if magnitude >= 9:
        raise ValueError('Only magnitudes < 1000 ** 9 are supported.')
    if magnitude <= -4:
        raise ValueError('Only magnitudes > 1000 ** -4 are supported.')
    # Make sure we show only up to 3 significant digits
    if len(number) > 4:
        number = number[:-2]
    if number.endswith('.0'):
        number = number[:-2]
    return f'{sign}{number}{units[magnitude + 3]}'


def scatter(
        truth: typing.Union[typing.Sequence, pd.Series],
        prediction: typing.Union[typing.Sequence, pd.Series],
        *,
        ax: matplotlib.axes.Axes = None,
):
    r"""Scatter plot of truth and predicted values.

    Args:
        truth: truth values
        prediction: predicted values
        ax: pre-existing axes for the plot.
            Otherwise, calls :func:`matplotlib.pyplot.gca()` internally

    Example:
        .. plot::
            :context: reset
            :include-source: false

            from audplot import scatter

        .. plot::
            :context: close-figs

            >>> truth = [0, 1, 2, 3, 4, 5, 6, 7, 8, 9, 10]
            >>> prediction = [0.1, 0.8, 2.3, 2.4, 3.9, 5, 6.2, 7.1, 7.8, 9, 9]
            >>> scatter(truth, prediction)

    """
    ax = ax or plt.gca()
    minimum = min([min(truth), min(prediction)])
    maximum = max([max(truth), max(prediction)])
    ax.scatter(truth, prediction)
    ax.plot(
        [minimum, maximum],
        [minimum, maximum],
        color='r',
    )
    ax.set_xlim(minimum, maximum)
    ax.set_ylim(minimum, maximum)
    ax.set_xlabel('Truth')
    ax.set_ylabel('Prediction')
    ax.grid(alpha=0.4)
    ax.set_axisbelow(True)
    sns.despine(ax=ax)


def series(
        truth: typing.Union[typing.Sequence, pd.Series],
        prediction: typing.Union[typing.Sequence, pd.Series],
        *,
        ax: matplotlib.axes.Axes = None,
):
    r"""Time series plot of truth and predicted values.

    Args:
        truth: truth values
        prediction: predicted values
        ax: pre-existing axes for the plot.
            Otherwise, calls :func:`matplotlib.pyplot.gca()` internally

    Example:
        .. plot::
            :context: reset
            :include-source: false

            from audplot import series

        .. plot::
            :context: close-figs

            >>> truth = [-1, 0, 1, 0, -1, 0, 1]
            >>> prediction = [0, 1, 0, -1, 0, 1, 0]
            >>> series(truth, prediction)

    """
    ax = ax or plt.gca()
    minimum = min([min(truth), min(prediction)])
    maximum = max([max(truth), max(prediction)])
    ax.plot(truth)
    ax.plot(prediction)
    ax.set_ylim(minimum, maximum)
    ax.legend(['Truth', 'Prediction'])
    ax.grid(alpha=0.4)
    sns.despine(ax=ax)


def signal(
        x: np.ndarray,
        sampling_rate: float,
        *,
        channel: int = 0,
        ax: plt.Axes = None,
):
    r"""Time signal.

    Args:
        x: array with signal values
        sampling_rate: sampling rate in Hz
        channel: channel index
        ax: pre-existing axes for the plot.
            Otherwise, calls :func:`matplotlib.pyplot.gca()` internally

    Example:
        .. plot::
            :context: reset
            :include-source: false

            from audplot import signal

        .. plot::
            :context: close-figs

            >>> import librosa
            >>> x, sr = librosa.load(librosa.ex('trumpet'))
            >>> signal(x, sr)

    """
    ax = ax or plt.gca()
    x = x[channel] if x.ndim == 2 else x

    time = np.arange(len(x)) / sampling_rate
    ax.set_xlabel('Time / s')

    ax.margins(x=0)
    ax.plot(time, x)
    ax.grid(alpha=0.4)
    sns.despine(ax=ax)


def spectrum(
        magnitude: np.ndarray,
        hop_duration: float,
        centers: np.ndarray,
        *,
        channel: int = 0,
        cmap: str = 'magma',
<<<<<<< HEAD
        ax: matplotlib.axes.Axes = None,
=======
        ax: plt.Axes = None,
>>>>>>> f955178d
) -> matplotlib.image.AxesImage:
    r"""Plot spectrum.

    Args:
        magnitude: matrix with magnitude values
        hop_duration: hop duration in seconds
        centers: array with center frequencies
        channel: channel index
        cmap: color map
        ax: pre-existing axes for the plot.
            Otherwise, calls :func:`matplotlib.pyplot.gca()` internally

    Returns:
        Image object

    Example:
        .. plot::
            :context: reset
            :include-source: false

            from audplot import spectrum
            import numpy as np

        .. plot::
            :context: close-figs

            >>> import librosa
            >>> import matplotlib.pyplot as plt
            >>> x, sr = librosa.load(librosa.ex('trumpet'))
            >>> y = librosa.feature.melspectrogram(x, sr, n_mels=40, fmax=4000)
            >>> y_db = librosa.power_to_db(y, ref=np.max)
            >>> hop_dur = 512 / sr  # default hop length is 512
            >>> centers = librosa.mel_frequencies(n_mels=40, fmax=4000)
            >>> image = spectrum(y_db, hop_dur, centers)
            >>> cb = plt.colorbar(image, format='%+2.0f dB')
            >>> cb.outline.set_visible(False)
            >>> plt.tight_layout()

    """
    ax = ax or plt.gca()
    magnitude = magnitude[channel] if magnitude.ndim == 3 else magnitude

    frequencies, times = magnitude.shape
    extent = [0, times * hop_duration, -0.5, frequencies - 0.5]
    ax.set_ylabel('Frequency / Hz')
    ax.set_xlabel('Time / s')

    ax.margins(x=0)
    image = ax.imshow(
        magnitude,
        aspect='auto',
        origin='lower',
        cmap=cmap,
        interpolation='none',
        extent=extent,
    )

    # Add center frequencies as yticks labels
    formatter = matplotlib.ticker.FuncFormatter(
        lambda val, pos: round(centers[min(int(val), len(centers) - 1)], 1)
    )
    ax.yaxis.set_major_formatter(formatter)
    # Adjust yticks to be located at real center frequencies
    locs = ax.get_yticks()
    yticks_spacing = int(np.round(frequencies / len(locs)))
    locs = list(range(0, frequencies - 1, yticks_spacing))
    ax.set_yticks(locs)

    # Remove axis lines
    sns.despine(ax=ax, left=True, bottom=True)

    return image


def waveform(
        x: np.ndarray,
        *,
        text: str = None,
        color: typing.Union[str, typing.Sequence[float]] = '#E13B41',
        background: typing.Union[str, typing.Sequence[float]] = '#FFFFFF00',
        linewidth: float = 1.5,
        ylim: typing.Sequence[float] = (-1, 1),
        ax: matplotlib.axes.Axes = None,
):
    r"""Plot waveform of a mono signal.

    Shows only the outline of a time signal
    without showing any axis or values.

    Args:
        x: array with signal values
        text: optional text to be displayed
            on the left side of the waveform
        color: color of wave form and text
        background: color of background
        linewidth: line width of signal
        ylim: limits of y-axis
        ax: pre-existing axes for the plot.
            Otherwise, calls :func:`matplotlib.pyplot.gca()` internally

    Raises:
        RuntimeError: if signal has more than one channel

    Example:
        .. plot::
            :context: reset
            :include-source: false

            from audplot import waveform

        .. plot::
            :context: close-figs

            >>> import librosa
            >>> x, _ = librosa.load(librosa.ex('trumpet'))
            >>> waveform(x, text='Trumpet')

        .. plot::
            :context: close-figs

            >>> import librosa
            >>> x, _ = librosa.load(librosa.ex('trumpet'))
            >>> waveform(x, background='#363636', color='#f6f6f6')

        .. plot::
            :context: close-figs

            >>> import librosa
            >>> import matplotlib.pyplot as plt
            >>> x, _ = librosa.load(librosa.ex('trumpet', hq=True), mono=False)
            >>> _, axs = plt.subplots(2, figsize=(8, 3))
            >>> plt.subplots_adjust(hspace=0)
            >>> waveform(
            ...     x[0, :],
            ...     text='Left ',  # empty space for same size as 'Right'
            ...     linewidth=0.5,
            ...     background='#389DCD',
            ...     color='#1B5975',
            ...     ax=axs[0],
            ... )
            >>> waveform(
            ...     x[1, :],
            ...     text='Right',
            ...     linewidth=0.5,
            ...     background='#CA5144',
            ...     color='#742A23',
            ...     ax=axs[1],
            ... )

    """
    # Setting the figsize has to be done first
    # before requesting axis or figure.
    # If axis/figure exist already it will have no effect

    # Set default figsize if no existing figure is used
    default_figsize = plt.rcParams['figure.figsize']
    plt.rcParams['figure.figsize'] = (8, 1)

    ax = ax or plt.gca()

    x = np.atleast_2d(x)
    channels, samples = x.shape
    if channels > 1:
        raise RuntimeError('Only mono signals are supported.')
    # Set colors
    ax.grid(False)
    ax.set_facecolor(background)
    # Plot waveform
    sns.lineplot(
        data=x[0, :],
        color=color,
        linewidth=linewidth,
        ax=ax,
    )
    ax.set(ylim=ylim)

    # Remove all axis
    sns.despine(left=True, bottom=True)
    ax.tick_params(left=False, bottom=False)
    ax.set(xticklabels=[], yticklabels=[])

    # Add text before waveform
    if text is not None and len(text) > 0:
        space_around_text = 0.02 * samples
        text = ax.text(
            -space_around_text,
            0,
            text,
            fontsize='large',
            fontweight='semibold',
            color=color,
            horizontalalignment='right',
            verticalalignment='center',
        )
        # Get left position of text and adjust xlim accordingly
        fig = ax.get_figure()
        bb = text.get_window_extent(renderer=fig.canvas.get_renderer())
        transform = ax.transData.inverted()
        bb = bb.transformed(transform)
        xlim = (bb.x0 - 1.5 * space_around_text, samples)
    else:
        xlim = (0, samples)
    ax.set(xlim=xlim)

    # Restore default figure size
    plt.rcParams['figure.figsize'] = default_figsize<|MERGE_RESOLUTION|>--- conflicted
+++ resolved
@@ -31,12 +31,8 @@
         cc_matrix: cepstral coefficients matrix with magnitude values
         hop_duration: hop duration in seconds
         channel: channel index
-<<<<<<< HEAD
-        ax: axes in which to draw the plot, :class:`matplotlib.axes.Axes`
-=======
         ax: pre-existing axes for the plot.
             Otherwise, calls :func:`matplotlib.pyplot.gca()` internally
->>>>>>> f955178d
         cmap: color map
 
     Returns:
@@ -620,11 +616,7 @@
         *,
         channel: int = 0,
         cmap: str = 'magma',
-<<<<<<< HEAD
         ax: matplotlib.axes.Axes = None,
-=======
-        ax: plt.Axes = None,
->>>>>>> f955178d
 ) -> matplotlib.image.AxesImage:
     r"""Plot spectrum.
 
